--- conflicted
+++ resolved
@@ -17,15 +17,12 @@
       '@fastify/type-provider-typebox':
         specifier: ^4.1.0
         version: 4.1.0(@sinclair/typebox@0.33.7)
-<<<<<<< HEAD
       '@meteora-ag/dlmm':
         specifier: ^1.2.2
         version: 1.2.2(bufferutil@4.0.8)(encoding@0.1.13)(fastestsmallesttextencoderdecoder@1.0.22)(typescript@5.5.4)(utf-8-validate@5.0.10)
-=======
       '@jup-ag/api':
         specifier: ^6.0.29
         version: 6.0.29
->>>>>>> 337e44d2
       '@oclif/core':
         specifier: ^2.8.0
         version: 2.16.0(@types/node@18.19.50)(typescript@5.5.4)
@@ -85,11 +82,7 @@
         specifier: ^1.95.3
         version: 1.95.3(bufferutil@4.0.8)(encoding@0.1.13)(utf-8-validate@5.0.10)
       '@types/bn.js':
-<<<<<<< HEAD
         specifier: ^5.1.6
-=======
-        specifier: ^5.1.1
->>>>>>> 337e44d2
         version: 5.1.6
       '@types/node':
         specifier: ^18.15.11
